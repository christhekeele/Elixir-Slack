defmodule Slack.Mixfile do
  use Mix.Project

  def project do
<<<<<<< HEAD
    [app: :slack,
     version: "0.9.2",
     elixir: "~> 1.2",
     name: "Slack",
     deps: deps(),
     docs: docs(),
     source_url: "https://github.com/BlakeWilliams/Elixir-Slack",
     description: "A Slack Real Time Messaging API client.",
     package: package()]
=======
    [
      app: :slack,
      version: "0.16.0",
      elixir: "~> 1.2",
      elixirc_paths: elixirc_paths(Mix.env()),
      name: "Slack",
      deps: deps(),
      docs: docs(),
      source_url: "https://github.com/BlakeWilliams/Elixir-Slack",
      description: "A Slack Real Time Messaging API client.",
      package: package()
    ]
>>>>>>> aace91c5
  end

  defp elixirc_paths(:test), do: ["lib", "test/support"]
  defp elixirc_paths(_), do: ["lib"]

  def application do
    [applications: [:logger, :httpoison, :hackney, :crypto, :websocket_client]]
  end

  defp deps do
    [
      {:httpoison, "~> 1.2"},
      {:websocket_client, "~> 1.2.4"},
      {:poison, "~> 3.0"},
      {:ex_doc, "~> 0.19", only: :dev},
      {:credo, "~> 0.5", only: [:dev, :test]},
      {:plug, "~> 1.6", only: :test},
      {:cowboy, "~> 1.0.0", only: :test}
    ]
  end

  def docs do
    [
      {:main, Slack},
      {:assets, "guides/assets"},
      {:extra_section, "GUIDES"},
      {:extras, ["guides/token_generation_instructions.md"]}
    ]
  end

  defp package do
    %{
      maintainers: ["Blake Williams"],
      licenses: ["MIT"],
      links: %{
        Github: "https://github.com/BlakeWilliams/Elixir-Slack",
        Documentation: "http://hexdocs.pm/slack/"
      }
    }
  end
end<|MERGE_RESOLUTION|>--- conflicted
+++ resolved
@@ -2,17 +2,6 @@
   use Mix.Project
 
   def project do
-<<<<<<< HEAD
-    [app: :slack,
-     version: "0.9.2",
-     elixir: "~> 1.2",
-     name: "Slack",
-     deps: deps(),
-     docs: docs(),
-     source_url: "https://github.com/BlakeWilliams/Elixir-Slack",
-     description: "A Slack Real Time Messaging API client.",
-     package: package()]
-=======
     [
       app: :slack,
       version: "0.16.0",
@@ -25,7 +14,6 @@
       description: "A Slack Real Time Messaging API client.",
       package: package()
     ]
->>>>>>> aace91c5
   end
 
   defp elixirc_paths(:test), do: ["lib", "test/support"]
