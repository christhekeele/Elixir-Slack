--- conflicted
+++ resolved
@@ -87,11 +87,7 @@
       def handle_close(_reason, _slack, state), do: :close
       def handle_info(_message, _slack, state), do: {:ok, state}
 
-<<<<<<< HEAD
-      defoverridable [handle_connect: 2, handle_event: 3, handle_confirmation: 3, handle_close: 3, handle_info: 3]
-=======
-      defoverridable handle_connect: 2, handle_event: 3, handle_close: 3, handle_info: 3
->>>>>>> aace91c5
+      defoverridable handle_connect: 2, handle_event: 3, handle_confirmation: 3, handle_close: 3, handle_info: 3
     end
   end
 end