--- conflicted
+++ resolved
@@ -22,17 +22,12 @@
     end
   end
 
-<<<<<<< HEAD
+  def send_message(text, user_id = "U" <> _user_id, id, slack) do
+    user_name = Slack.Lookups.lookup_user_name(user_id, slack)
+    send_message(text, user_name, id, slack)
+  end
 
   def send_message(text, user = "@" <> _user_name, id, slack) do
-=======
-  def send_message(text, user_id = "U" <> _user_id, slack) do
-    user_name = Slack.Lookups.lookup_user_name(user_id, slack)
-    send_message(text, user_name, slack)
-  end
-
-  def send_message(text, user = "@" <> _user_name, slack) do
->>>>>>> aace91c5
     direct_message_id = Lookups.lookup_direct_message_id(user, slack)
 
     if direct_message_id do
@@ -41,18 +36,12 @@
       open_im_channel(
         slack.token,
         Lookups.lookup_user_id(user, slack),
-<<<<<<< HEAD
         fn user_id -> send_message(text, user_id, id, slack) end,
-        fn _reason -> :delivery_failed end
-=======
-        fn id -> send_message(text, id, slack) end,
         fn reason -> reason end
->>>>>>> aace91c5
       )
     end
   end
 
-<<<<<<< HEAD
   def send_message(text, channel, nil, slack) do
     send_message %{
       type: "message",
@@ -60,6 +49,7 @@
       channel: channel
     }, slack
   end
+
   def send_message(text, channel, id, slack) do
     send_message %{
       id: id,
@@ -71,18 +61,8 @@
 
   def send_message(message, slack) do
     message
-      |> JSX.encode!
+      |> Poison.encode!()
       |> send_raw(slack)
-=======
-  def send_message(text, channel, slack) do
-    %{
-      type: "message",
-      text: text,
-      channel: channel
-    }
-    |> Poison.encode!()
-    |> send_raw(slack)
->>>>>>> aace91c5
   end
 
   @doc """
